import logging
import random
from abc import abstractmethod
from typing import List, Optional

<<<<<<< HEAD
from langchain.chains import LLMChain
from langchain.llms import BaseLLM
=======
from haystack.nodes import PromptNode, PromptTemplate
>>>>>>> 0fb5034e

from ai_dataset_generator.prompt_templates import BasePrompt
from ai_dataset_generator.task_templates import BaseDataPoint, TextDataPoint

logger = logging.getLogger(__name__)


class DatasetGenerator:
    def __init__(self, prompt_node: PromptNode):
        self.prompt_node = prompt_node

    @abstractmethod
    def postprocess_prompt(self, pred: str) -> BaseDataPoint:
        pass

    def generate(
        self,
        support_examples: List[BaseDataPoint],
        prompt_template: BasePrompt,
        unlabeled_examples: Optional[List[BaseDataPoint]] = None,
        support_examples_per_prompt: int = 2,
        num_samples_to_generate: int = 10,
        max_prompt_calls: int = 10,
    ) -> List[BaseDataPoint]:
        if not all(hasattr(obj, attr) for obj in support_examples for attr in prompt_template.support_set_variables):
            raise RuntimeError("Not all samples have the required attributes for the generation prompt template.")

        generated_samples: List[BaseDataPoint] = []

        if unlabeled_examples is None:
            input_examples = iter(max(max_prompt_calls, num_samples_to_generate) * [TextDataPoint(text="")])
        else:
            input_examples = iter(unlabeled_examples)

        for prompt_call_idx, input_example in enumerate(input_examples, start=1):
            # TODO @All we need ideally one example per class, don't do it purely
            #  randomly, at least for text classification, but I guess also for NER etc
            #  it would be more efficient to have some logic to select the examples
            #  (while of course keeping as much randomness as possible)
            sampled_support_examples = random.sample(support_examples, support_examples_per_prompt)
            prompt = prompt_template.get_prompt(sampled_support_examples)
<<<<<<< HEAD
            chain = LLMChain(llm=self.llm, prompt=prompt)
            formatted_input = prompt_template.format_input(input_example)
            logger.debug(f"Formatted input: {formatted_input}")
            pred = chain.run(formatted_input)
=======
            invocation_context = prompt_template.format_input(input_example)

            examples = prompt_template.format_support_examples(sampled_support_examples)
            formatted_examples = [prompt.example_prompt.format_prompt(**example).text for example in examples]
            prompt_text = prompt.example_separator.join([prompt_template.task_description]+formatted_examples+[prompt_template.annotation_formatting_template])

            pred = self.prompt_node.run(prompt_template=PromptTemplate(name="prompt_text", prompt_text=prompt_text),
                                        invocation_context=invocation_context)[0]['results'][0]
>>>>>>> 0fb5034e
            generated_samples.append(prompt_template.add_annotation_to_input(input_example, pred))

            if prompt_call_idx >= max_prompt_calls:
                logger.info(f"Reached maximum number of prompt calls ({max_prompt_calls}).")
                break

            if len(generated_samples) >= num_samples_to_generate:
                logger.info(f"Generated {num_samples_to_generate} samples.")
                break

        return generated_samples<|MERGE_RESOLUTION|>--- conflicted
+++ resolved
@@ -3,12 +3,7 @@
 from abc import abstractmethod
 from typing import List, Optional
 
-<<<<<<< HEAD
-from langchain.chains import LLMChain
-from langchain.llms import BaseLLM
-=======
 from haystack.nodes import PromptNode, PromptTemplate
->>>>>>> 0fb5034e
 
 from ai_dataset_generator.prompt_templates import BasePrompt
 from ai_dataset_generator.task_templates import BaseDataPoint, TextDataPoint
@@ -50,12 +45,7 @@
             #  (while of course keeping as much randomness as possible)
             sampled_support_examples = random.sample(support_examples, support_examples_per_prompt)
             prompt = prompt_template.get_prompt(sampled_support_examples)
-<<<<<<< HEAD
-            chain = LLMChain(llm=self.llm, prompt=prompt)
-            formatted_input = prompt_template.format_input(input_example)
-            logger.debug(f"Formatted input: {formatted_input}")
-            pred = chain.run(formatted_input)
-=======
+
             invocation_context = prompt_template.format_input(input_example)
 
             examples = prompt_template.format_support_examples(sampled_support_examples)
@@ -64,7 +54,7 @@
 
             pred = self.prompt_node.run(prompt_template=PromptTemplate(name="prompt_text", prompt_text=prompt_text),
                                         invocation_context=invocation_context)[0]['results'][0]
->>>>>>> 0fb5034e
+            
             generated_samples.append(prompt_template.add_annotation_to_input(input_example, pred))
 
             if prompt_call_idx >= max_prompt_calls:
